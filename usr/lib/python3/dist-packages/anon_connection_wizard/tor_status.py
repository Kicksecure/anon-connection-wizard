--- conflicted
+++ resolved
@@ -37,7 +37,7 @@
     command = 'systemctl --no-pager restart tor@default'
     tor_status = call(command, shell=True)
 
-<<<<<<< HEAD
+
     if tor_status != 0:
         return 'cannot_connect'
     
@@ -48,29 +48,6 @@
         return 'cannot_connect'
     
     return 'tor_already_enabled'
-=======
-            if tor_status != 0:
-                return 'cannot_connect'
-
-            return 'tor_enabled'
-
-    return 'missing_disablenetwork_line'
-
-def set_disabled():
-    repair_torrc.repair_torrc()  # This gurantees a good torrc
-
-    fh = open('/etc/tor/torrc','r')
-    lines = fh.readlines()
-    fh.close()
-
-    for line in lines:
-        if line.strip() == '#DisableNetwork 0':
-            return 'tor_already_disabled'
-
-        elif line.strip() == 'DisableNetwork 0':
-            for i, line in enumerate(fileinput.input('/etc/tor/torrc', inplace=1)):
-                sys.stdout.write(line.replace('DisableNetwork 0', '#DisableNetwork 0'))
->>>>>>> 15634baf
 
 def set_disabled():
     command = 'systemctl --no-pager stop tor@default'
